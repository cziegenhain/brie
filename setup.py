"""
Brie - Bayesian regression for isoform estimate
See: https://brie.readthedocs.io
"""

# Always prefer setuptools over distutils
from setuptools import setup, find_packages
# To use a consistent encoding
from codecs import open
from pathlib import Path

# Set __version__ for the project.
exec(open("./brie/version.py").read())

<<<<<<< HEAD
=======
# Get the long description from the relevant file
with open(path.join(here, 'README.rst'), encoding='utf-8') as f:
    long_description = f.read()

reqs = ['numpy>=1.18.0', 'pysam>=0.15.2', 'anndata>=0.6.0', 'pandas>=0.23.0', 
        'h5py', 'tensorflow-probability>=0.8.0', 'tensorflow>=2.0.0', 
        'click>=7.0.0', 'matplotlib>=3.1.2', 'seaborn>=0.10.0', 
        'statsmodels>=0.11']
>>>>>>> 7bc10de2

setup(
    name='brie',

    # Versions should comply with PEP440.  For a discussion on single-sourcing
    # the version across setup.py and the project code, see
    # https://packaging.python.org/en/latest/single_source_version.html
    version=__version__,

    description='BRIE: Bayesian regression for isoform estimate',
    long_description=Path("README.rst").read_text("utf-8"),

    # The project's main homepage.
    url='https://brie.readthedocs.io',

    # Author details
    author='Yuanhua Huang',
    author_email='yuanhua@hku.hk',

    # Choose your license
    license='Apache-2.0',

    # What does your project relate to?
    keywords=['RNA splicing', 'Bayesian regression',
              'single cell RNA-seq', 'variantional inference'],

    # You can just specify the packages manually here if your project is
    # simple. Or you can use find_packages().
    packages=find_packages(),

    entry_points={
        'console_scripts': [
            # 'brie = brie:_cli.cli',
            'brie-count = brie.bin.count:main',
            'brie-quant = brie.bin.quant:main',
            'brie1 = brie.version1.brie:main',
            'brie1-diff = brie.version1.brie_diff:main',
        ],
    },
    
    python_requires='>=3.5',

    # List run-time dependencies here.  These will be installed by pip when
    # your project is installed. For an analysis of "install_requires" vs pip's
    # requirements files see:
    # https://packaging.python.org/en/latest/requirements.html

<<<<<<< HEAD
    # install_requires=reqs,
    install_requires=[
        l.strip() for l in Path('requirements.txt').read_text('utf-8').splitlines()
    ],
=======
    install_requires=reqs,
    # install_requires=[
    #     l.strip() for l in Path('requirements.txt').read_text('utf-8').splitlines()
    # ],
>>>>>>> 7bc10de2

    extras_require={
        'docs': [
            # 'sphinx >= 1.4',
            'sphinx_bootstrap_theme']},

    py_modules=['brie']

    # buid the distribution: python setup.py sdist
    # upload to pypi: twine upload dist/...

)<|MERGE_RESOLUTION|>--- conflicted
+++ resolved
@@ -11,18 +11,6 @@
 
 # Set __version__ for the project.
 exec(open("./brie/version.py").read())
-
-<<<<<<< HEAD
-=======
-# Get the long description from the relevant file
-with open(path.join(here, 'README.rst'), encoding='utf-8') as f:
-    long_description = f.read()
-
-reqs = ['numpy>=1.18.0', 'pysam>=0.15.2', 'anndata>=0.6.0', 'pandas>=0.23.0', 
-        'h5py', 'tensorflow-probability>=0.8.0', 'tensorflow>=2.0.0', 
-        'click>=7.0.0', 'matplotlib>=3.1.2', 'seaborn>=0.10.0', 
-        'statsmodels>=0.11']
->>>>>>> 7bc10de2
 
 setup(
     name='brie',
@@ -70,17 +58,10 @@
     # requirements files see:
     # https://packaging.python.org/en/latest/requirements.html
 
-<<<<<<< HEAD
     # install_requires=reqs,
     install_requires=[
         l.strip() for l in Path('requirements.txt').read_text('utf-8').splitlines()
     ],
-=======
-    install_requires=reqs,
-    # install_requires=[
-    #     l.strip() for l in Path('requirements.txt').read_text('utf-8').splitlines()
-    # ],
->>>>>>> 7bc10de2
 
     extras_require={
         'docs': [
